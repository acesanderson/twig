--- conflicted
+++ resolved
@@ -236,13 +236,7 @@
             # If we want to chat, we pass the message history to the model.
             if args.chat:
                 response = model.query(
-<<<<<<< HEAD
-                    query_input=messagestore.messages,
-                    temperature=temperature,
-                    verbose=True,
-=======
                     query_input=messagestore, temperature=temperature, verbose="vvv"
->>>>>>> 638027ea
                 )
                 if args.raw:
                     print(response)
@@ -251,11 +245,7 @@
             # Default is a one-off, i.e. a single message object.
             else:
                 response = model.query(
-<<<<<<< HEAD
-                    query_input=messagestore.messages[-1],
-=======
                     query_input = combined_query,
->>>>>>> 638027ea
                     temperature=temperature,
                     verbose="vvv",
                 )
